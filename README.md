--- conflicted
+++ resolved
@@ -276,11 +276,6 @@
 - **[API Guide](docs/api-guide.md)** - How to use kernel APIs
 - **[Testing Guide](docs/testing.md)** - Testing procedures
 - **[Troubleshooting](docs/troubleshooting.md)** - Common issues and solutions
-<<<<<<< HEAD
-- **[Memory Management Spec](.kiro/specs/memory-management/)** - MM design
-- **[Task Scheduler Spec](.kiro/specs/task-scheduler/)** - Scheduler design
-=======
->>>>>>> 07928016
 
 ## 🧪 CI/CD
 
